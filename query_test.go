package sqlpro

import (
	"database/sql"
	"database/sql/driver"
	"encoding/json"
	"errors"
	"fmt"
	"log"
	"os"
	"testing"
	"time"

	_ "github.com/mattn/go-sqlite3"
)

var db *DB

type jsonStore struct {
	Field  string `db:"field"`
	Field2 string `db:"field2"`
}

func (js jsonStore) Value() (driver.Value, error) {
	if js.Field == "" && js.Field2 == "" {
		return nil, nil
	}
	return json.Marshal(js)
}

func (js *jsonStore) Scan(value interface{}) error {
	switch v := value.(type) {
	case nil:
		return nil
	case []byte:
		if len(v) == 0 {
			return nil
		}
		return json.Unmarshal(v, &js)
	default:
		return fmt.Errorf("jsonStore: Unable to Scan type %T", value)
	}
}

type testRow struct {
	A int64      `db:"a,pk,omitempty"`
	B string     `db:"b,omitempty"`
	C string     `db:"c,notnull"`
	D float64    `db:"d,omitempty"`
	E *time.Time `db:"e"`
	F jsonStore  `db:"f"`

	ignore string
}

type testRowPtr struct {
	A_P *int64   `db:"a_p,omitempty"`
	B_P *string  `db:"b_p,omitempty"`
	C_P *string  `db:"c_p,omitempty"`
	D_P *float64 `db:"d_p,omitempty"`
}

type myStruct struct {
	A string `json:"a"`
	B string `json:"b"`
}

type testRowJson struct {
	A int64    `db:"a,pk,omitempty"`
	B string   `db:"b"`
	F myStruct `db:"f,json"`
}

type testRowJsonPtr struct {
	A int64     `db:"a,pk,omitempty"`
	B *string   `db:"b"`
	F *myStruct `db:"f,json"`
}

type testRowUint8 struct {
	A int64           `db:"a,pk,omitempty"`
	F json.RawMessage `db:"f"`
}

type testRowUint8Ptr struct {
	A int64            `db:"a,pk,omitempty"`
	F *json.RawMessage `db:"f"`
}

func cleanup() {
	os.Remove("./test.db")
}

func TestMain(m *testing.M) {

	var (
		err error
	)

	cleanup()

	dbWrap, err := sql.Open("sqlite3", "./test.db")
	if err != nil {
		log.Fatal(err)
	}

	_, err = dbWrap.Exec(`
	CREATE TABLE test(
		a INTEGER PRIMARY KEY AUTOINCREMENT,
		b TEXT,
		c TEXT,
		d REAL,
		e DATETIME,
		f TEXT,
		"""" TEXT
	);
	`)

	if err != nil {
		cleanup()
		log.Fatal(err)
	}

	db = New(dbWrap)

	exitCode := m.Run()
	cleanup()
	os.Exit(exitCode)
}

func TestInsertSliceStructPtr(t *testing.T) {
	var (
		err      error
		now      time.Time
		readBack testRow
	)

	now = time.Now()

	data := []*testRow{
		&testRow{
			B: "fooUPDATEME",
			F: jsonStore{"Yo", "Mama"},
		},
		&testRow{
			B: "bar",
			C: "other",
			D: 1.2345,
			E: &now,
			F: jsonStore{"Henk", "Torsten"},
		},
		&testRow{
			B: "torsten",
			C: "other",
			D: 1.2345,
		},
	}

	_, err = db.Insert("test", data)
	if err != nil {
		t.Error(err)
	}

	for idx, tr := range data {
		if tr.A <= 0 {
			t.Errorf("data[%d].A needs to be set (pk).", idx)
		}
	}

	readBack = testRow{}

	err = db.Query(&readBack, "SELECT e FROM test WHERE E IS NOT NULL LIMIT 1")
	if err != nil {
		t.Error(err)
	}

	if readBack.E == nil || !readBack.E.Equal(now) {
		t.Errorf("Time e is <nil> or wrong: %s", readBack.E)
	}

	// db.PrintQuery("SELECT * FROM test WHERE c = 'other'")
	// pretty.Println(now2)
}

func TestInsertSliceStruct(t *testing.T) {
	data := []testRow{
		testRow{
			B: "foo4",
		},
		testRow{
			B: "bar5",
			C: "other",
			D: 1.2345,
		},
	}

	// db.DebugNext = true
	_, err := db.Insert("test", data)
	if err != nil {
		t.Error(err)
	}

	for idx, tr := range data {
		if tr.A <= 0 {
			t.Errorf("data[%d].A needs to be set (pk).", idx)
		}
	}
}

func TestInsertStructPtr(t *testing.T) {

	tr := testRow{B: "foo2"}

	_, err := db.Insert("test", &tr)
	if err != nil {
		t.Error(err)
	}
	if tr.A <= 0 {
		t.Errorf("data[0].A needs to be set (pk).")
	}
}
func TestInsertStruct(t *testing.T) {
	tr := testRow{B: "foo3"}
	_, err := db.Insert("test", tr)
	if err != nil {
		t.Error(err)
	}
}

func TestUpdate(t *testing.T) {
	tr := &testRow{
		A: 1,
		B: "foo",
	}
	_, err := db.Update("test", tr)
	if err != nil {
		t.Error(err)
	}
}

func TestUpdateMany(t *testing.T) {
	trs := []*testRow{
		&testRow{
			A: 1,
			B: "foo",
		},
		&testRow{
			A: 3,
			B: "torsten2",
		},
	}

	_, err := db.Update("test", trs)
	if err != nil {
		t.Error(err)
	}
}

func TestSaveMany(t *testing.T) {
	trs := []*testRow{
		&testRow{
			B: "henk",
		},
		&testRow{
			A: 3,
			B: "torsten3",
		},
	}

	_, err := db.Save("test", trs)
	if err != nil {
		t.Error(err)
	}
}

func TestNoPointer(t *testing.T) {
	row := testRow{}

	defer func() {
		r := recover()
		if r == nil {
			// no panic -> wrong
			t.Errorf("Expected error for passing struct instead of ptr.")
		}
	}()

	db.Query(row, "SELECT * FROM test LIMIT 1")
}

func TestNoStruct(t *testing.T) {
	var i int64

	err := db.Query(&i, "SELECT * FROM test ORDER BY a LIMIT 1")
	if err != nil {
		t.Error(err)
	}
	if i != 1 {
		t.Errorf("Expected i == 1.")
	}
}

func TestQuery(t *testing.T) {

	row := testRow{}
	err := db.Query(&row, "SELECT a, b, c, d FROM test ORDER BY a LIMIT 1 OFFSET 1")

	if err != nil {
		t.Error(err)
	}

	if row.B != "bar" {
		t.Errorf("row.B != 'bar'")
	}

}

func TestQueryReal(t *testing.T) {

	row := testRow{}
	err := db.Query(&row, "SELECT a, b, c, d FROM test ORDER BY a LIMIT 1 OFFSET 1")

	if err != nil {
		t.Error(err)
	}

	if row.B != "bar" {
		t.Errorf("row.B != 'bar'")
	}

	if row.D != 1.2345 {
		t.Errorf("row.B != 1.2345")
	}

}

func TestQueryStruct(t *testing.T) {
	row := testRow{}
	db.MaxPlaceholder = 1
	err := db.Query(&row, "SELECT * FROM test WHERE A IN ? LIMIT 1", []int64{1, 2, 3, 4, 5, 6, 7, 8})
	if err != nil {
		t.Error(err)
	}
	err = db.Query(&row, "SELECT * FROM test WHERE B IN ? LIMIT 1", []string{"henk", "horst", "torsten"})
	if err != nil {
		t.Error(err)
	}
}

func TestQueryStruct2(t *testing.T) {
	defer func() {
		r := recover()
		if r == nil {
			t.Errorf("Expected a panic.")
		}
	}()

	row := testRow{}
	db.Query(row, "SELECT * FROM test WHERE A IN ? LIMIT 1", []int64{1, 2, 3, 4, 5, 6, 7, 8})
}

func TestStandard(t *testing.T) {
	var (
		err   error
		json0 jsonStore
		json1 string
	)

	row := testRowPtr{}

	s := jsonStore{"Henk", "Torsten"}

	_, err = db.DB.Exec("UPDATE test SET f = ? WHERE a = 2", s)
	if err != nil {
		t.Error(err)
	}

	rows, err := db.DB.Query("SELECT b AS b_p, c AS c_p, d AS d_p, f, f FROM test ORDER BY a LIMIT 1 OFFSET 1")
	if err != nil {
		t.Error(err)
	}

	defer rows.Close()

	rows.Next()
	err = rows.Scan(&row.B_P, &row.C_P, &row.D_P, &json0, &json1)
	if err != nil {
		t.Error(err)
	}
	if json0.Field != "Henk" || json0.Field2 != "Torsten" {
		t.Errorf("Field must be Henk and Torsten.")
	}

}

func TestQueryPtr(t *testing.T) {

	row := testRowPtr{}

	// this needs to be set <nil> by sqlpro
	s := "henk"
	row.C_P = &s

	err := db.Query(&row, "SELECT a AS a_p, b AS b_p, c AS c_p, d AS d_p FROM test ORDER BY a LIMIT 1")

	if err != nil {
		t.Error(err)
	}

	if row.B_P == nil || *row.B_P != "foo" {
		t.Errorf("*row.B_P != 'foo'")
	}

	if row.A_P == nil || *row.A_P != 1 {
		t.Errorf("*row.A_P != 1")
	}

	if row.C_P == nil || *row.C_P != "" {
		t.Errorf("row.C_P != nil")
	}

	if row.D_P != nil {
		t.Errorf("row.D_P != nil")
	}

}

func TestQueryAll(t *testing.T) {
	var rows []testRow
	err := db.Query(&rows, "SELECT * FROM test")
	if err != nil {
		t.Error(err)
	}
	if len(rows) == 0 {
		t.Errorf("0 rows.")
	}
}

func TestQueryAllPtr(t *testing.T) {
	rows := make([]*testRow, 0)
	err := db.Query(&rows, "SELECT * FROM test")
	if err != nil {
		t.Error(err)
	}
}

func TestQueryAllInt64(t *testing.T) {
	rows := make([]int64, 0)
	err := db.Query(&rows, "SELECT a FROM test")
	if err != nil {
		t.Error(err)
	}
}

func TestQueryAllInt64Ptr(t *testing.T) {
	rows := make([]*int64, 0)
	err := db.Query(&rows, "SELECT a FROM test")
	if err != nil {
		t.Error(err)
	}
}

func TestQueryAllIntPtr(t *testing.T) {
	rows := make([]*int, 0)
	err := db.Query(&rows, "SELECT a FROM test")
	if err != nil {
		t.Error(err)
	}
	// litter.Dump(rows)
}
func TestQueryAllFloat64Ptr(t *testing.T) {
	var rows []*float64
	err := db.Query(&rows, "SELECT d FROM test ORDER BY a")
	if err != nil {
		t.Error(err)
	}
	if len(rows) == 0 || rows[0] != nil {
		t.Errorf("First d needs to be <nil>.")
	}
	// litter.Dump(rows)
}

func TestCountAll(t *testing.T) {
	var i *int64
	err := db.Query(&i, "SELECT count(*) FROM test")
	if err != nil {
		t.Error(err)
	}
	if i == nil || *i <= 0 {
		t.Errorf("count needs to be > 0: %v.", i)
	}
}

func TestCountUint(t *testing.T) {
	var (
		i   uint64
		i2  *uint64
		err error
	)

	err = db.Query(&i, "SELECT count(*) FROM test")
	if err != nil {
		t.Error(err)
	}
	if i <= 0 {
		t.Errorf("count needs to be > 0: %v.", i)
	}
	err = db.Query(&i2, "SELECT count(*) FROM test")
	if err != nil {
		t.Error(err)
	}
	if i2 == nil || *i2 <= 0 {
		t.Errorf("count needs to be > 0: %v.", *i2)
	}
}

func TestSliceStringPtr(t *testing.T) {
	var (
		s   [][]*string
		err error
	)

	err = db.Query(&s, "SELECT * FROM test")
	if err != nil {
		t.Error(err)
	}
}

func TestSave(t *testing.T) {
	var (
		tr  testRow
		err error
	)
	tr = testRow{
		B: "foo_save",
	}

	_, err = db.Save("test", &tr)
	if err != nil {
		t.Error(err)
	}

	_, err = db.Save("test", &tr)
	if err != nil {
		t.Error(err)
	}

}

func TestInterfaceSliceSave(t *testing.T) {
	var (
		tr  testRow
		err error
	)
	tr = testRow{
		B: "foo_save",
	}

	i := []interface{}{tr}

	_, err = db.Save("test", &i)
	if err != nil {
		t.Error(err)
	}

}

func TestInterfaceSlicePointerSave(t *testing.T) {
	var (
		tr  testRow
		err error
	)
	tr = testRow{
		B: "foo_save",
	}

	i := []interface{}{&tr}

	_, err = db.Save("test", &i)
	if err != nil {
		t.Error(err)
	}

}

func TestSliceString(t *testing.T) {
	var (
		s   [][]string
		err error
	)

	err = db.Query(&s, "SELECT * FROM test")
	if err != nil {
		t.Error(err)
	}
}

func TestInsertMany(t *testing.T) {
	for i := 0; i < 1000; i++ {
		tr := testRow{
			B: fmt.Sprintf("row %d", i+1),
			D: float64(i + 1),
		}
		_, err := db.Insert("test", &tr)
		if err != nil {
			t.Error(err)
		}
	}
}

func ATestInsertBulk(t *testing.T) {
	rows := make([]*testRow, 0)
	for i := 0; i < 1000; i++ {
		tr := &testRow{
			B: fmt.Sprintf("row %d", i+1),
			D: float64(i + 1),
		}
		rows = append(rows, tr)
	}

	err := db.InsertBulk("test", rows)
	if err != nil {
		t.Error(err)
	}
}

func TestDelete(t *testing.T) {
	err := db.Exec("DELETE FROM test WHERE a IN ?", []int64{-1, -2, -3})
	if err != nil {
		t.Error(err)
	}
}

<<<<<<< HEAD
func _TestQueryIntSlice(t *testing.T) {
=======
func TestQueryIntStruct(t *testing.T) {
>>>>>>> 137d400f
	var dummy int64

	err := db.Query(&dummy, "SELECT * FROM test WHERE a IN ?", []int64{-1, -2, -3})
	if err == nil {
		t.Errorf("Expected ErrQueryReturnedZeroRows.")
	}
	if !errors.Is(err, ErrQueryReturnedZeroRows) {
		t.Errorf("Expected ErrQueryReturnedZeroRows, got: %w", err)
	}
}

func TestQueryIntSlice(t *testing.T) {
	var dummy []int64

	err := db.Query(&dummy, "SELECT * FROM test WHERE a IN ?", []int64{-1, -2, -3})
	if err != nil {
		t.Error(err)
	}
	if len(dummy) != 0 {
		t.Errorf("int slice must not contain entries.")
	}
}

func TestQuerySqlRows(t *testing.T) {
	var (
		err  error
		rows *sql.Rows
		a    int64
		idx  int64
	)
	err = db.Query(&rows, "SELECT a FROM test")
	if err != nil {
		t.Error(err)
	}
	if rows == nil {
		t.Errorf("Rows == <nil>.")
	}

	for rows.Next() {
		err = rows.Scan(&a)
		if err != nil {
			t.Error(err)
		}
		if a == 0 {
			t.Errorf("Scan must return > 0 integer.")
		}
		idx++
	}

	err = rows.Close()
	if err != nil {
		t.Error(err)
	}
	if idx == 0 {
		t.Errorf("No rows received.")
	}

}

func TestQuerySqlRowsNoPtrPtr(t *testing.T) {
	var (
		rows *sql.Rows
	)

	defer func() {
		r := recover()
		if r == nil {
			t.Errorf("Expected a panic.")
		}
	}()

	db.Query(rows, "SELECT * FROM test")
}

func TestJson(t *testing.T) {
	var (
		err    error
		tr     testRowJson
		trPtr  testRowJsonPtr
		trPtr2 testRowJsonPtr
		tr2    []*testRowJson
	)
	jt := "JsonTest"

	tr = testRowJson{B: jt, F: myStruct{A: "JsonTest", B: "Torsten"}}
	_, err = db.Insert("test", &tr)
	if err != nil {
		t.Error(err)
	}
	tr.F.B = "Torsten2"
	_, err = db.Update("test", &tr)
	if err != nil {
		t.Error(err)
	}

	trPtr = testRowJsonPtr{B: &jt, F: &myStruct{A: "JsonTest", B: "Tom"}}
	_, err = db.Save("test", &trPtr)
	if err != nil {
		t.Error(err)
	}

	trPtr2 = testRowJsonPtr{B: &jt, F: nil}
	_, err = db.Save("test", &trPtr2)
	if err != nil {
		t.Error(err)
	}

	err = db.Query(&tr2, "SELECT * FROM test WHERE B = ? ORDER BY A", "JsonTest")
	if err != nil {
		t.Error(err)
	}

	if tr2[0].F.B != tr.F.B {
		t.Errorf(`Error reading back json data, expected "%s", got: "%s"`, tr.F.B, tr2[0].F.B)
	}

	if tr2[1].F.B != trPtr.F.B {
		t.Errorf(`Error reading back json data, expected "%s", got: "%s"`, trPtr.F.B, tr2[1].F.B)
	}

	// pretty.Println(tr2)
	// db.PrintQuery("SELECT *, F IS NULL FROM test")
}

func TestUint8(t *testing.T) {
	var (
		tr, tr2, tr3 testRowUint8
		err          error
	)

	tr = testRowUint8{F: json.RawMessage([]byte("Torsten"))}
	_, err = db.Insert("test", &tr)
	if err != nil {
		t.Error(err)
	}

	tr2 = testRowUint8{}

	_, err = db.Insert("test", &tr2)
	if err != nil {
		t.Error(err)
	}

	err = db.Query(&tr3, "SELECT * FROM test WHERE A=?", tr.A)
	if err != nil {
		t.Error(err)
	}

	if string(tr3.F) != string(tr.F) {
		t.Errorf("Expected %s got %s", string(tr.F), string(tr3.F))
	}

	err = db.Query(&tr3, "SELECT * FROM test WHERE A=?", tr2.A)
	if err != nil {
		t.Error(err)
	}

	if tr3.F != nil {
		t.Errorf("Expected <nil> got %s", string(tr3.F))
	}

}

func TestUint8Ptr(t *testing.T) {
	var (
		tr, tr2, tr3 testRowUint8Ptr
		err          error
	)

	rm := json.RawMessage([]byte("Torsten"))

	tr = testRowUint8Ptr{F: &rm}
	_, err = db.Insert("test", &tr)
	if err != nil {
		t.Error(err)
	}

	tr2 = testRowUint8Ptr{}

	_, err = db.Insert("test", &tr2)
	if err != nil {
		t.Error(err)
	}

	err = db.Query(&tr3, "SELECT * FROM test WHERE A=?", tr.A)
	if err != nil {
		t.Error(err)
	}

	if string(*tr.F) != string(*tr3.F) {
		t.Errorf("Expected %s got %s", string(*tr.F), string(*tr3.F))
	}

	err = db.Query(&tr3, "SELECT * FROM test WHERE A=?", tr2.A)
	if err != nil {
		t.Error(err)
	}

	if tr3.F != nil {
		t.Errorf("Expected <nil> got %s", string(*tr3.F))
	}

}

type phTest struct {
	sql         string
	args        interface{}
	expSql      string
	expErr      bool
	expArgCount int
}

type ifcArr []interface{}

func TestReplaceArgs(t *testing.T) {

	db2 := New(db.DB)

	int_args := []int64{1, 3, 4, 5}
	string_args := []string{"a", "b", "c"}

	db2.PlaceholderMode = QUESTION

	runPlaceholderTests(t, db2, []phTest{
		// sql, args, expected, err?
		phTest{"SELECT * FROM @ WHERE id IN ?", ifcArr{"test", []int64{-1, -2, -3}}, `SELECT * FROM "test" WHERE id IN (?,?,?)`, false, 3},
		phTest{"ID IN ?", ifcArr{int_args}, "ID IN (?,?,?,?)", false, 4},
		phTest{"ID IN '??'", ifcArr{}, "ID IN '?'", false, 0},
		phTest{"ID = ?", ifcArr{"hen'k"}, "ID = ?", false, 1},
		phTest{"ID = ?", ifcArr{5}, "ID = ?", false, 1},
		phTest{"ID IN '''", ifcArr{}, "ID IN '''", false, 0},
		phTest{"ID IN '?'''", ifcArr{}, "ID IN '?'''", true, 0},
		phTest{"ID IN '??''' WHERE ?", ifcArr{int_args}, "ID IN '?''' WHERE (?,?,?,?)", false, 4},
		phTest{"ID IN ?", ifcArr{string_args}, "ID IN (?,?,?)", false, 3},
	})

	db2.PlaceholderMode = DOLLAR

	runPlaceholderTests(t, db2, []phTest{
		phTest{"ID IN ?", ifcArr{int_args}, "ID IN ($1,$2,$3,$4)", false, 4},
	})

}

func runPlaceholderTests(t *testing.T, db *DB, phTests []phTest) {
	var (
		sqlS    string
		err     error
		newArgs []interface{}
	)

	for _, te := range phTests {

		args := make([]interface{}, 0)
		switch v := te.args.(type) {
		case []int64:
			for _, arg := range v {
				args = append(args, arg)
			}
		case []string:
			for _, arg := range v {
				args = append(args, arg)
			}
		case ifcArr:
			for _, arg := range v {
				args = append(args, arg)
			}
		default:
			panic(fmt.Sprintf("Unsupported type %T in test.", te.args))
		}
		// pretty.Println(args)
		sqlS, newArgs, err = db.replaceArgs(te.sql, args...)
		if err != nil {
			if te.expErr {
				continue
			}
			t.Error(err)
		} else {
			if te.expErr {
				t.Errorf("Error expected for: %s", te.sql)
			}
		}
		if sqlS != te.expSql {
			t.Errorf("Replace %s not matching %s", sqlS, te.expSql)
		}
		if len(newArgs) != te.expArgCount {
			t.Errorf("Expected arg count wrong: %s, exp: %d", sqlS, te.expArgCount)
		}
	}
}<|MERGE_RESOLUTION|>--- conflicted
+++ resolved
@@ -630,11 +630,7 @@
 	}
 }
 
-<<<<<<< HEAD
-func _TestQueryIntSlice(t *testing.T) {
-=======
 func TestQueryIntStruct(t *testing.T) {
->>>>>>> 137d400f
 	var dummy int64
 
 	err := db.Query(&dummy, "SELECT * FROM test WHERE a IN ?", []int64{-1, -2, -3})
